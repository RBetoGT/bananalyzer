--- conflicted
+++ resolved
@@ -73,15 +73,10 @@
 ### Local testing installation
 
 - `pip install --dev bananalyzer`
-<<<<<<< HEAD
 - Implement the `agent_runner.py` interface and make a banalyzer.py test file (The name doesn't matter). Below is an
   example file
 
-```
-=======
-- Implement the `agent_runner.py` interface and make a banalyzer.py test file (The name doesn't matter). Below is an example file
 ```python
->>>>>>> 796cea43
 import asyncio
 from playwright.async_api import BrowserContext
 from bananalyzer.data.schemas import Example
