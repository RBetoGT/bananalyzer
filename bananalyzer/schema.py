--- conflicted
+++ resolved
@@ -17,15 +17,11 @@
     intent: Optional[GoalType] = Field(default=None)
     domain: Optional[str] = Field(default=None)
     skip: List[str]
-<<<<<<< HEAD
     type: Optional[str] = Field(default=None)
     download: bool
-    pytest_args: PytestArgs
-=======
     pytest_args: PytestArgs
 
 
 class AgentRunnerClass(BaseModel):
     class_name: str
-    class_path: str
->>>>>>> 99ff36c5
+    class_path: str