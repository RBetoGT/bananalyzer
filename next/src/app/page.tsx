--- conflicted
+++ resolved
@@ -12,12 +12,9 @@
   Title,
 } from "@tremor/react";
 import TestSuitesTable from "~/app/_components/test-suites-table";
-<<<<<<< HEAD
-import TestSuiteChart from "~/app/_components/chart";
-=======
 import { getServerAuthSession } from "~/server/auth";
 import Link from "next/link";
->>>>>>> 899641ff
+import TestSuiteChart from "~/app/_components/chart";
 
 export default async function Home() {
   // const hello = await api.post.hello.query({ text: "from tRPC" });
@@ -40,16 +37,8 @@
         </TabList>
         <TabPanels>
           <TabPanel>
-<<<<<<< HEAD
-            <Grid numItemsMd={2} numItemsLg={3} className="gap-6 mt-6">
+            <Grid numItemsMd={2} numItemsLg={3} className="mt-6 gap-6">
               <NumUsersCard />
-=======
-            <Grid numItemsMd={2} numItemsLg={3} className="mt-6 gap-6">
-              <Card>
-                {/* Placeholder to set height */}
-                <div className="h-28" />
-              </Card>
->>>>>>> 899641ff
               <NumTestsCard />
               <NumTestsSuitesCard />
             </Grid>
