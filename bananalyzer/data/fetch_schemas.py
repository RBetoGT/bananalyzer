--- conflicted
+++ resolved
@@ -1,9 +1,4 @@
-<<<<<<< HEAD
-from typing import Dict, Type, List
-from bananalyzer.data.schemas import FetchId
-=======
-from typing import Dict, List, Optional, Type
->>>>>>> 4ce98096
+from typing import Dict, List, Type
 
 from pydantic import BaseModel, Field, HttpUrl
 
@@ -26,11 +21,9 @@
     )
     fax: str = Field(
         description="fax number of the location (only include the number but retain its formatting)",
-        
     )
     type: str = Field(
         description="the type of location: Neurosurgery, MRI Services, etc. (not all locations will have a type available on the page)",
-        
     )
 
 
@@ -44,12 +37,8 @@
     job_category: str = Field(
         description="Team name or specialization if present separate from the title."
     )
-    date_posted: str = Field(
-        description="Date posted, only if present on the page."
-    )
-    location: str = Field(
-        description="Entire location of the job."
-    )
+    date_posted: str = Field(description="Date posted, only if present on the page.")
+    location: str = Field(description="Entire location of the job.")
     job_description: str = Field(
         description="Comprehensive job description including all its sentences."
     )
@@ -113,11 +102,17 @@
     author: str = Field(description="Author of the main or original post")
     title: str = Field(description="Title of the original post")
     post_date: str
-    content: str = Field(description="Entire content of the original post, including all sentences")
-    up_votes: int = Field(description="Number of likes, upvotes, etc on the original post")
+    content: str = Field(
+        description="Entire content of the original post, including all sentences"
+    )
+    up_votes: int = Field(
+        description="Number of likes, upvotes, etc on the original post"
+    )
     down_votes: int
     views: int
-    num_comments: int = Field(description="Number of comments or responses, not including the original post")
+    num_comments: int = Field(
+        description="Number of comments or responses, not including the original post"
+    )
 
 
 class AttorneyExperience(BaseModel):
@@ -129,17 +124,17 @@
 class AttorneyBarAdmission(BaseModel):
     state: str = Field(description="State of bar admission")
     year: str = Field(description="Year of bar admission")
-    country: str = Field(
-        description="Country of bar admission", default="USA"
-    )
+    country: str = Field(description="Country of bar admission", default="USA")
 
 
 class AttorneyEducation(BaseModel):
     school: str = Field(description="Name of the educational institution")
     year: str = Field(description="Year of graduation")
-    degree: str = Field(description="Type of degree obtained", )
+    degree: str = Field(
+        description="Type of degree obtained",
+    )
     honors: str = Field(
-        description="Honors received during education", 
+        description="Honors received during education",
     )
 
 
@@ -147,7 +142,7 @@
     date: str = Field(description="Date or duration when the award was received")
     award: str = Field(description="Name of the award")
     url: HttpUrl = Field(
-        description="URL link to the award recognition", 
+        description="URL link to the award recognition",
     )
 
 
@@ -165,7 +160,7 @@
     email: str = Field(description="Email address of the attorney")
     location: str = Field(description="Office location of the attorney")
     phone: str = Field(
-        description="Direct phone number of the attorney", 
+        description="Direct phone number of the attorney",
     )
     bio: str = Field(description="Main bio description of the attorney")
     experience: List[AttorneyExperience] = Field(
@@ -185,7 +180,7 @@
         description="Awards and recognitions received by the attorney"
     )
     pdf_url: HttpUrl = Field(
-        description="Link to a PDF bio of the attorney", 
+        description="Link to a PDF bio of the attorney",
     )
     photo_url: HttpUrl = Field(description="Link to the photo of the attorney")
     news: List[HttpUrl] = Field(
@@ -201,7 +196,7 @@
         description="Categorize into: Associate (general), Junior Associate, Mid-Level Associate, Senior Associate, Partner, Other (catch all if unsure)."
     )
     department: str = Field(
-        description="Department, only if explicitly stated.", 
+        description="Department, only if explicitly stated.",
     )
     title: str = Field(
         description="Job title. Remove location but keep everything else."
