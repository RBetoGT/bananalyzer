--- conflicted
+++ resolved
@@ -1,10 +1,6 @@
 [tool.poetry]
 name = "bananalyzer"
-<<<<<<< HEAD
 version = "0.9.0"
-=======
-version = "0.8.80"
->>>>>>> 57aad895
 
 description = "Open source AI Agent evaluation framework for web tasks 🐒🍌"
 authors = ["asim-shrestha <asim.shrestha@hotmail.com>", "awtkns <hello@awtkns.com>"]
