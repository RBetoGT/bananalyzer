# dynamic_test_runner.py
import os
import tempfile
from typing import IO, Awaitable, Callable, Dict, List
from urllib.parse import urlparse

import pytest
from pydantic import BaseModel
from static import Example

<<<<<<< HEAD
from bananalyzer.schema import PytestArgs
=======
from bananalyzer import AgentRunner
from bananalyzer.data.schemas import Example
from bananalyzer.schema import AgentRunnerClass, PytestArgs
>>>>>>> 99ff36c5

TestType = Callable[[], Awaitable[None]]


class BananalyzerTest(BaseModel):
    code: str
    example: Example


class TestGenerator:
    def __init__(self) -> None:
        self._names: Dict[str, int] = {}

    def generate_test(self, example: Example, headless: bool) -> BananalyzerTest:
        return BananalyzerTest(
            code=f"""
@pytest.mark.asyncio
async def {self._generate_name(example)}() -> None:
    async with async_playwright() as p:
        browser = await p.chromium.launch(headless={headless})
        context = await browser.new_context()
        example = get_example_by_url("{example.url}")

        # The agent is imported into the global context prior to this call
        result = await agent.run(context, example)
        for curr_eval in example.evals:
            curr_eval.eval_results(p, result)
    """,
            example=example,
        )

    def _generate_name(self, example: Example) -> str:
        domain = urlparse(example.url).netloc
        domain = domain.replace(".", "_")
        if domain.startswith("www_"):
            domain = domain[4:]

        key = f"{example.type}_{domain}"
        self._names[key] = self._names.get(key, -1) + 1
        suffix = "" if not self._names[key] else f"_{self._names[key]}"
        return f"test_{key}{suffix}"


def write_load_agent_module(f: IO[str], runner: AgentRunnerClass) -> None:
    f.write(
        f"""
import importlib.util
import sys
from pathlib import Path
import pprint

def load_agent_module():
    path = Path("{runner.class_path}")
    module_name = path.stem

    spec = importlib.util.spec_from_file_location(module_name, str(path))
    module = importlib.util.module_from_spec(spec)
    sys.modules[module_name] = module
    spec.loader.exec_module(module)
    print(f"Loaded agent module", module)
    globals()["agent"] = getattr(module, '{runner.class_name}')()
    print(f"Loaded agent", agent)
load_agent_module()
"""
    )


def create_test_file(
    tests: List[BananalyzerTest], prefix: str, runner: AgentRunnerClass
) -> str:
    with tempfile.NamedTemporaryFile(
        mode="w+", delete=False, prefix=prefix, suffix=".py"
    ) as f:
        f.write("import pytest\n")
        f.write("from bananalyzer.data.examples import get_example_by_url\n")
        f.write("from playwright.async_api import async_playwright\n\n")
        f.write("global test\n")
        f.write("test = 'test'\n")
        write_load_agent_module(f, runner)

        for test_content in tests:
            f.write(f"{test_content.code}\n\n")

    return f.name


def run_tests(
    tests: List[BananalyzerTest], runner: AgentRunnerClass, pytest_args: PytestArgs
) -> int:
    """
    Create temporary test files based on intent, run them, and then delete them
    """
    intents = {test.example.type for test in tests}
    intent_separated_tests = [
        [test for test in tests if test.example.type == intent] for intent in intents
    ]
    test_file_names = [
        create_test_file(tests, f"{tests[0].example.type}_intent_", runner)
        for tests in intent_separated_tests
    ]

    try:
        args = (
            test_file_names
            + (["-s"] if pytest_args.s else [])
            + ([f"-n {pytest_args.n}"] if pytest_args.n else [])
            + ["-v"]
        )
        return_code = pytest.main(args)
    finally:
        for test_file_name in test_file_names:
            os.unlink(test_file_name)

    return return_code<|MERGE_RESOLUTION|>--- conflicted
+++ resolved
@@ -6,15 +6,11 @@
 
 import pytest
 from pydantic import BaseModel
-from static import Example
 
-<<<<<<< HEAD
-from bananalyzer.schema import PytestArgs
-=======
 from bananalyzer import AgentRunner
 from bananalyzer.data.schemas import Example
 from bananalyzer.schema import AgentRunnerClass, PytestArgs
->>>>>>> 99ff36c5
+from bananalyzer.schema import PytestArgs
 
 TestType = Callable[[], Awaitable[None]]
 
@@ -121,7 +117,7 @@
             test_file_names
             + (["-s"] if pytest_args.s else [])
             + ([f"-n {pytest_args.n}"] if pytest_args.n else [])
-            + ["-v"]
+            + ["-v"]    # Verbose outputs by default
         )
         return_code = pytest.main(args)
     finally:
