[tool.poetry]
name = "bananalyzer"
version = "0.8.3"

description = "Open source AI Agent evaluation framework for web tasks 🐒🍌"
authors = ["asim-shrestha <asim.shrestha@hotmail.com>", "awtkns <hello@awtkns.com>"]
readme = "README.md"

[tool.poetry.scripts]
bananalyze = "bananalyzer.__main__:main"

[tool.poetry.dependencies]
python = "^3.11"
playwright = "^1.39.0"
pydantic = "^2.4.2"
pytest-asyncio = "^0.21.1"
deepdiff = "^6.7.0"
pytest = "^7.4.2"
pytest-html = "^4.1.1"
pytest-xdist = "^3.4.0"
tabulate = "^0.9.0"
requests = "^2.31.0"
tarsier = "^0.5.0"
openai = "^1.3.7"
<<<<<<< HEAD
boto3 = "^1.34.19"
=======
psutil = "^5.9.7"
>>>>>>> d4845af5

[tool.poetry.group.test.dependencies]
pytest-mock = "^3.11.1"
pytest-cov = "^4.1.0"

[tool.poetry.group.dev.dependencies]
mypy = "^1.6.1"
types-requests = "^2.31.0.10"
types-tabulate = "^0.9.0.3"
ruff = "^0.1.13"

[tool.mypy]
plugins = [
    "pydantic.mypy"
]
strict = true
ignore_missing_imports = true
allow_subclassing_any = true
allow_untyped_calls = true
pretty = true
show_error_codes = true
implicit_reexport = true
allow_untyped_decorators = true
warn_unused_ignores = false
warn_return_any = false
namespace_packages = true
files = "bananalyzer"
exclude = ["tests", "venv"]

[build-system]
requires = ["poetry-core"]
build-backend = "poetry.core.masonry.api"<|MERGE_RESOLUTION|>--- conflicted
+++ resolved
@@ -22,11 +22,8 @@
 requests = "^2.31.0"
 tarsier = "^0.5.0"
 openai = "^1.3.7"
-<<<<<<< HEAD
 boto3 = "^1.34.19"
-=======
 psutil = "^5.9.7"
->>>>>>> d4845af5
 
 [tool.poetry.group.test.dependencies]
 pytest-mock = "^3.11.1"
