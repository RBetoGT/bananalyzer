--- conflicted
+++ resolved
@@ -255,7 +255,6 @@
         upload_har_to_s3(f"./static/{domain}", s3_bucket_name)
 
 
-<<<<<<< HEAD
 # if __name__ == "__main__":
 #     import asyncio
 
@@ -272,192 +271,4 @@
 #         create_end2end_examples(
 #             base_url, metadata, scrape_listing, None, "bananalyzer-examples"
 #         )
-#     )
-=======
-def upload_har_to_s3(har_dir_path: str, s3_bucket_name: str) -> None:
-    tar_buffer = BytesIO()
-    with tarfile.open(fileobj=tar_buffer, mode="w:gz") as tar:
-        for root, dirs, files in os.walk(har_dir_path):
-            for file in files:
-                file_path = os.path.join(root, file)
-                tar.add(file_path, arcname=os.path.relpath(file_path, har_dir_path))
-    tar_buffer.seek(0)
-
-    s3 = boto3.client("s3")
-    key = f"{os.path.basename(har_dir_path)}.tar.gz"
-
-    s3.upload_fileobj(tar_buffer, s3_bucket_name, key)
-    shutil.rmtree(har_dir_path)
-
-
-async def scrape_listing(
-    sdk: harambe.SDK, current_url: str, *args: Any, **kwargs: Any
-) -> None:
-    page: Page = sdk.page
-    await page.wait_for_timeout(2000)
-    await page.wait_for_selector(".information")
-    faculty_rows = await page.query_selector_all(".information a.au-target")
-    for row in faculty_rows:
-        next_url = await row.get_attribute("href")
-        if next_url:
-            await sdk.enqueue(next_url)
-
-    async def pager() -> Optional[str | ElementHandle]:
-        next_page_link = await page.query_selector(
-            '.pagination > li > a[data-ph-tevent-attr-trait214="Next"]'
-        )
-        return next_page_link
-
-    await sdk.paginate(pager)
-
-
-async def scrape_detail(
-    sdk: harambe.SDK, current_url: str, *args: Any, **kwargs: Any
-) -> None:
-    page: Page = sdk.page
-    await page.wait_for_load_state("networkidle")
-    await page.wait_for_selector("h1.job-title")
-    title_element = await page.query_selector("h1.job-title")
-    department_element = await page.query_selector(".job-category")
-    job_id_element = await page.query_selector(".jobId")
-    job_description_element = await page.query_selector(".job-description")
-    locations_elements = await page.query_selector_all(".au-target.cityState")
-    employment_type_element = await page.query_selector(".au-target.type")
-    apply_url_element = await page.query_selector('a[title="Apply Now"]')
-    language_element = await page.query_selector("html")
-    skills_element = await page.query_selector(
-        '.job-description p:has-text("Responsibilities")'
-    )
-    qualifications_element = await page.query_selector(
-        '.job-description p:has-text("Required"), .job-description p:has-text("Requirements"), .job-description p:has-text("Qualifications")'
-    )
-    preferred_skills_element = await page.query_selector(
-        '.job-description p:has-text("Preferred")'
-    )
-    ul_elements = await page.query_selector_all(".job-description ul")
-    qualifications = (
-        await qualifications_element.evaluate(
-            """(element) => {
-        let nextSibling = element.nextElementSibling;
-            while (nextSibling) {
-                if (nextSibling.tagName === "UL") {
-                    return nextSibling.textContent;
-                }
-                nextSibling = nextSibling.nextElementSibling;
-            }
-            return null; // If no next <ul> tag is found
-        }"""
-        )
-        if qualifications_element
-        else None
-    )
-
-    preferred_skills = (
-        await preferred_skills_element.evaluate(
-            """(element) => {
-        let nextSibling = element.nextElementSibling;
-            while (nextSibling) {
-                if (nextSibling.tagName === "UL") {
-                    return nextSibling.textContent;
-                }
-                nextSibling = nextSibling.nextElementSibling;
-            }
-            return null; // If no next <ul> tag is found
-        }"""
-        )
-        if preferred_skills_element
-        else None
-    )
-
-    skills = (
-        await skills_element.evaluate(
-            """(element) => {
-        let nextSibling = element.nextElementSibling;
-            while (nextSibling) {
-                if (nextSibling.tagName === "UL") {
-                    return nextSibling.textContent;
-                }
-                nextSibling = nextSibling.nextElementSibling;
-            }
-            return null; // If no next <ul> tag is found
-        }"""
-        )
-        if skills_element
-        else None
-    )
-
-    if not qualifications:
-        qualifications = (
-            await ul_elements[1].text_content()
-            if ul_elements and len(ul_elements) > 1
-            else None
-        )
-    if not skills:
-        skills = await ul_elements[0].text_content() if ul_elements else None
-    if not preferred_skills:
-        preferred_skills = (
-            await ul_elements[2].text_content()
-            if ul_elements and len(ul_elements) > 2
-            else None
-        )
-
-    job_id = await job_id_element.inner_text() if job_id_element else None
-    job_id = job_id.split("\n")[-1].strip() if job_id else job_id
-    title = await title_element.inner_text() if title_element else None
-    department = await department_element.inner_text() if department_element else None
-    department = department.split("\n")[-1].strip() if department else department
-    job_description = (
-        await job_description_element.inner_text() if job_description_element else None
-    )
-    locations = [await x.inner_text() for x in locations_elements if x]
-    sub_points = job_description.split("\n\n") if job_description else []
-    sub_points = [x for x in sub_points if x.strip()]
-    job_benefits = (
-        " ".join(
-            [
-                x
-                for x in sub_points
-                if "benefits" in x.lower() or "compensation" in x.lower()
-            ]
-        )
-        if [
-            x
-            for x in sub_points
-            if "benefits" in x.lower() or "compensation" in x.lower()
-        ]
-        else None
-    )
-    apply_url = (
-        await apply_url_element.get_attribute("href") if apply_url_element else None
-    )
-    employment_type = (
-        await employment_type_element.inner_text() if employment_type_element else None
-    )
-    employment_type = (
-        employment_type.split("\n")[-1].strip() if employment_type else employment_type
-    )
-    language = (
-        await language_element.get_attribute("lang") if language_element else None
-    )
-    await sdk.save_data(
-        {
-            "job_id": job_id,
-            "department": department,
-            "title": title,
-            "job_description": job_description,
-            "locations": locations,
-            "job_type": None,
-            "date_posted": None,
-            "apply_url": apply_url,
-            "job_benefits": job_benefits,
-            "qualifications": qualifications,
-            "preferred_skills": preferred_skills,
-            "skills": skills,
-            "recruiter_email": None,
-            "application_deadline": None,
-            "language": language,
-            "employment_type": employment_type,
-            "tags": [],
-        }
-    )
->>>>>>> e9677ed2
+#     )