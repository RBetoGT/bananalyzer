[tool.poetry]
name = "bananalyzer"
version = "0.3.5"
description = "Open source AI Agent evaluation framework for web tasks 🐒🍌"
authors = ["asim-shrestha <asim.shrestha@hotmail.com>"]
readme = "README.md"

[tool.poetry.scripts]
bananalyze = "bananalyzer:main"

[tool.poetry.dependencies]
python = "^3.11"
playwright = "^1.39.0"
pydantic = "^2.4.2"
pytest-asyncio = "^0.21.1"
deepdiff = "^6.7.0"
<<<<<<< HEAD
black = {extras = ["jupyter"], version = "^23.11.0"}
=======
pytest-xdist = "^3.4.0"
>>>>>>> df5d5e0c

[tool.poetry.group.test.dependencies]
pytest = "^7.4.2"
pytest-asyncio = "^0.21.1"
pytest-mock = "^3.11.1"
pytest-cov = "^4.1.0"

[tool.poetry.group.dev.dependencies]
mypy = "^1.6.1"
black = "^23.10.0"
types-requests = "^2.31.0.10"
pytest-asyncio = "^0.21.1"
isort = "^5.12.0"

[tool.isort]
profile = "black"
multi_line_output = 3
src_paths = ["bananalyzer", "tests"]

[tool.mypy]
plugins = [
  "pydantic.mypy"
]
strict = true
ignore_missing_imports = true
allow_subclassing_any = true
allow_untyped_calls = true
pretty = true
show_error_codes = true
implicit_reexport = true
allow_untyped_decorators = true
warn_unused_ignores = false
warn_return_any = false
namespace_packages = true
files = "bananalyzer"
exclude = ["tests"]

[build-system]
requires = ["poetry-core"]
build-backend = "poetry.core.masonry.api"<|MERGE_RESOLUTION|>--- conflicted
+++ resolved
@@ -14,11 +14,7 @@
 pydantic = "^2.4.2"
 pytest-asyncio = "^0.21.1"
 deepdiff = "^6.7.0"
-<<<<<<< HEAD
-black = {extras = ["jupyter"], version = "^23.11.0"}
-=======
 pytest-xdist = "^3.4.0"
->>>>>>> df5d5e0c
 
 [tool.poetry.group.test.dependencies]
 pytest = "^7.4.2"
