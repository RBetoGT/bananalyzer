from typing import Any, Dict, Optional

import pytest
from _pytest.outcomes import Failed
from pydantic import ValidationError

<<<<<<< HEAD
from bananalyzer.data import fetch_schemas
from bananalyzer.data.schemas import Eval, Example
=======
from bananalyzer.data.fetch_schemas import fetch_schemas
from bananalyzer.data.schemas import Eval, Example, format_new_lines


def test_format_new_lines() -> None:
    assert {"1": "one two"} == format_new_lines({"1": "one\ntwo"})
    assert {"1": "one two"} == format_new_lines({"1": "one two"})
    assert {"1": "one  two"} == format_new_lines({"1": "one\n\ntwo"})
    assert {"1": "one two", "2": "one two"} == format_new_lines(
        {"1": "one\ntwo", "2": "one\ntwo"}
    )
    assert {"1": "one two", "2": "one two"} == format_new_lines(
        {"1": "one two", "2": "one\ntwo"}
    )
>>>>>>> e445b020


def test_json_eval(mocker: Any) -> None:
    page = mocker.Mock()
    json = {"one": "one", "two": "two\ntwo"}
    evaluation = Eval(type="json_match", expected=json)

    # Exact match
    evaluation.eval_results(page, {"one": "one", "two": "two\ntwo"})

    # Order doesn't matter
    evaluation.eval_results(page, {"two": "two\ntwo", "one": "one"})

    # New lines converted into spaces
    evaluation.eval_results(page, {"two": "two two", "one": "one"})

    # Different values fail
    with pytest.raises(Failed):
        evaluation.eval_results(page, {"one": "one", "two": "different"})

    # Additional key-value pairs fail
    with pytest.raises(Failed):
        evaluation.eval_results(
            page, {"one": "one", "two": "two\ntwo", "three": "three"}
        )


def test_json_eval_ignores___attributes(mocker: Any) -> None:
    page = mocker.Mock()
    expected = {"one": "one", "none": None}
    evaluation = Eval(type="json_match", expected=expected)

    #  __attributes ignored
    __attributes_added = {
        "one": "one",
        "none": None,
        "__url": "https://www.test.com",
        "__zest": "test",
        "__blah": None,
    }
    evaluation.eval_results(page, __attributes_added)

    # Fail without __
    url_added = {"one": "one", "none": None, "url": "https://www.test.com"}
    with pytest.raises(Failed):
        evaluation.eval_results(page, url_added)


def test_json_eval_with_none_values(mocker: Any) -> None:
    page = mocker.Mock()
    expected = {"one": "one", "none": None}
    evaluation = Eval(type="json_match", expected=expected)

    # None attribute missing succeeds
    none_attribute_missing = {"one": "one"}
    evaluation.eval_results(page, none_attribute_missing)

    # None attribute correctly set to None
    actual_with_none = {"one": "one", "none": None}
    evaluation.eval_results(page, actual_with_none)

    # Key present with non None value fails
    actual_incorrect_value = {"one": "one", "two": "Available"}
    with pytest.raises(Failed):
        evaluation.eval_results(page, actual_incorrect_value)

    # Incorrect missing key fails
    missing_key = {"two": None}
    with pytest.raises(Failed):
        evaluation.eval_results(page, missing_key)


def test_url_eval(mocker: Any) -> None:
    expected_url = "https://www.test.com"
    page = mocker.Mock()
    page.url = expected_url

    Eval(type="end_url_match", expected=expected_url).eval_results(page, {})
    with pytest.raises(Failed):
        Eval(
            type="end_url_match", expected="https://www.failure_case.com"
        ).eval_results(page, {})


def create_default_example(
    overrides: Optional[Dict[str, Any]] = None
) -> Dict[str, Any]:
    default_example: Dict[str, Any] = {
        "id": "1",
        "url": "url",
        "source": "mhtml",
        "domain": "domain",
        "subdomain": "subdomain",
        "type": "fetch",
        "evals": [],
        "fetch_id": None,  # Set as None by default
        "goal": None,  # Set as None by default
    }
    if overrides:
        default_example.update(overrides)
    return default_example


def test_non_fetch_with_goal() -> None:
    example_data = create_default_example({"type": "multiple", "goal": "goal"})
    Example(**example_data)


def test_fetch_without_fetch_id_exception() -> None:
    example_data = create_default_example({"type": "fetch", "fetch_id": None})
    # Since fetch_id is None by default, no need to override it
    with pytest.raises(Exception):
        Example(**example_data)


def test_fetch_with_fetch_id_and_goal_should_raise_validation_error() -> None:
    example_data = create_default_example(
        {
            "fetch_id": "job_posting",
            "goal": "goal",
        }
    )
    with pytest.raises(ValidationError):
        Example(**example_data)


def test_fetch_with_fetch_id_and_no_goal_sets_default_goal() -> None:
    example_data = create_default_example({"fetch_id": "job_posting", "goal": None})
    example = Example(**example_data)
    assert example.goal == fetch_schemas["job_posting"]<|MERGE_RESOLUTION|>--- conflicted
+++ resolved
@@ -4,10 +4,6 @@
 from _pytest.outcomes import Failed
 from pydantic import ValidationError
 
-<<<<<<< HEAD
-from bananalyzer.data import fetch_schemas
-from bananalyzer.data.schemas import Eval, Example
-=======
 from bananalyzer.data.fetch_schemas import fetch_schemas
 from bananalyzer.data.schemas import Eval, Example, format_new_lines
 
@@ -22,7 +18,6 @@
     assert {"1": "one two", "2": "one two"} == format_new_lines(
         {"1": "one two", "2": "one\ntwo"}
     )
->>>>>>> e445b020
 
 
 def test_json_eval(mocker: Any) -> None:
