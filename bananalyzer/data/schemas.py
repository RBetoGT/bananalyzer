--- conflicted
+++ resolved
@@ -3,16 +3,13 @@
 from playwright.async_api import Page
 from pydantic import BaseModel, Field, model_validator
 
-<<<<<<< HEAD
-from bananalyzer.data.fetch_schemas import get_fetch_schema
-=======
 from bananalyzer.data.fetch_schemas import fetch_schemas
 from bananalyzer.runner.evals import (
     validate_end_url_match,
     validate_field_match,
     validate_json_match,
 )
->>>>>>> 2792cc08
+from bananalyzer.data.fetch_schemas import get_fetch_schema
 
 GoalType = Literal[
     "fetch",  # Scrape specific JSON information from a single page. Does not require navigation
